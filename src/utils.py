--- conflicted
+++ resolved
@@ -7,11 +7,9 @@
 from pathlib import Path
 from typing import Tuple
 from urllib.parse import urlparse
-<<<<<<< HEAD
 
 from collections import defaultdict
-=======
->>>>>>> eb009c34
+
 
 import kornia
 import lightning.pytorch.callbacks
@@ -103,10 +101,8 @@
 
     def __init__(self, *args, **kwargs):
         super().__init__(*args, **kwargs)
-<<<<<<< HEAD
         self._image_counters = defaultdict(int)
-=======
->>>>>>> eb009c34
+
 
     @property
     def run_dir(self) -> str:
@@ -122,23 +118,16 @@
             images = [images]
 
         artifact_subdir = os.path.join("images", key)
-<<<<<<< HEAD
         if step is None:
             step = self._image_counters[key]
             self._image_counters[key] += 1
-=======
->>>>>>> eb009c34
+
         for idx, image in enumerate(images):
             if not isinstance(image, Image.Image):
                 raise TypeError("Expected PIL.Image.Image instances for logging")
 
-<<<<<<< HEAD
             filename = f"{key}-{step}-{idx}.png"
-=======
-            filename = f"{key}-{idx}.png"
-            if step is not None:
-                filename = f"{key}-{step}-{idx}.png"
->>>>>>> eb009c34
+
 
             with tempfile.TemporaryDirectory() as tmpdir:
                 path = os.path.join(tmpdir, filename)
